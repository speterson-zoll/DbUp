--- conflicted
+++ resolved
@@ -4,11 +4,7 @@
     <Description>DbUp makes it easy to deploy and upgrade SQL Server databases. This package adds PostgreSQL support.</Description>
     <AssemblyTitle>DbUp PostgreSQL Support</AssemblyTitle>
     <Authors>Paul Stovell;Jim Burger;Jake Ginnivan;Damian Maclennan</Authors>
-<<<<<<< HEAD
-    <TargetFrameworks>net35;net45</TargetFrameworks>
-=======
-    <TargetFrameworks>netstandard1.3;netstandard2.0;net35</TargetFrameworks>
->>>>>>> fa8ee966
+    <TargetFrameworks>netstandard1.3;netstandard2.0;net35;net45</TargetFrameworks>
     <AssemblyName>dbup-postgresql</AssemblyName>
     <AssemblyOriginatorKeyFile>../dbup.snk</AssemblyOriginatorKeyFile>
     <SignAssembly>true</SignAssembly>
