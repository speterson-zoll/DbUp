--- conflicted
+++ resolved
@@ -23,20 +23,12 @@
         {
             databaseName = name;
             connectionString = string.Format("Server=(local)\\SQLEXPRESS;Database={0};Trusted_connection=true;Pooling=false", databaseName);
-<<<<<<< HEAD
-            database = new AdHocSqlRunner(( ) => new SqlConnection(connectionString), "dbo");
-=======
             database = new AdHocSqlRunner(( ) => new SqlConnection(connectionString), "dbo", () => true);
->>>>>>> f8eaf552
 
             var builder = new SqlConnectionStringBuilder(connectionString);
             builder.InitialCatalog = "master";
 
-<<<<<<< HEAD
-            master = new AdHocSqlRunner(() => new SqlConnection(builder.ToString()), "dbo");
-=======
             master = new AdHocSqlRunner(() => new SqlConnection(builder.ToString()), "dbo", () => true);
->>>>>>> f8eaf552
         }
 
         /// <summary>
