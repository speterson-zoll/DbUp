--- conflicted
+++ resolved
@@ -180,12 +180,7 @@
                 int totalLength = 0;
                 for (int i = 0; i < reader.FieldCount; i++)
                 {
-<<<<<<< HEAD
                     int maxLength = lines.Max(l => (l[i] ?? "").Length) + 2;
-=======
-                    // need to handle no rows, short names with long data, and long names with short data
-                    int maxLength = (lines.Any() ? lines.Max(l => Math.Max(names[i].Length, l[i] == null ? 0 : l[i].Length)) : names[i].Length) + 2;
->>>>>>> 7465e76e
                     format += " {" + i + ", " + maxLength + "} |";
                     totalLength += (maxLength + 3);
                 }
