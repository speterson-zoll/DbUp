--- conflicted
+++ resolved
@@ -1,53 +1,50 @@
-﻿using System;
-using DbUp;
-using DbUp.Execution;
-using DbUp.Helpers;
-using DbUp.Journal;
-using DbUp.ScriptProviders;
-
-namespace SampleApplication
-{
-    internal static class Program
-    {
-        public static void Main(string[] args)
-        {
-            using (var database = new TemporarySqlDatabase("SampleApplication"))
-            {
-                database.Create();
-                
-                // Deploy the schema
-                var upgrader = new DatabaseUpgrader(
-                    database.ConnectionString,
-<<<<<<< HEAD
-                    new EmbeddedScriptProvider(typeof (Program).Assembly)
-                    );
-=======
-                    new EmbeddedScriptProvider(typeof (Program).Assembly),
-                    new TableJournal(database.ConnectionString),
-                    new SqlScriptExecutor(database.ConnectionString));
->>>>>>> f222add1
-
-                var result = upgrader.PerformUpgrade();
-
-                // Display the result
-                if (result.Successful)
-                {
-                    Console.ForegroundColor = ConsoleColor.Green;
-                    Console.WriteLine("Success!");
-                    Console.ReadKey();
-                }
-                else
-                {
-                    Console.ForegroundColor = ConsoleColor.Red;
-                    Console.WriteLine(result.Error);
-                    Console.ReadKey();
-                    Console.WriteLine("Failed!");
-                }
-
-                // Database will be deleted at this point
-            }
-
-            Console.ReadKey();
-        }
-    }
-}
+﻿using System;
+using DbUp;
+using DbUp.Execution;
+using DbUp.Helpers;
+using DbUp.Journal;
+using DbUp.ScriptProviders;
+
+namespace SampleApplication
+{
+    internal static class Program
+    {
+        public static void Main(string[] args)
+        {
+            using (var database = new TemporarySqlDatabase("SampleApplication"))
+            {
+                database.Create();
+                
+                // Deploy the schema
+                var upgrader = new DatabaseUpgrader(
+                    database.ConnectionString,
+                    new EmbeddedScriptProvider(typeof (Program).Assembly)
+                    new EmbeddedScriptProvider(typeof (Program).Assembly),
+                    new TableJournal(database.ConnectionString),
+                    new SqlScriptExecutor(database.ConnectionString));
+                    );
+
+                var result = upgrader.PerformUpgrade();
+
+                // Display the result
+                if (result.Successful)
+                {
+                    Console.ForegroundColor = ConsoleColor.Green;
+                    Console.WriteLine("Success!");
+                    Console.ReadKey();
+                }
+                else
+                {
+                    Console.ForegroundColor = ConsoleColor.Red;
+                    Console.WriteLine(result.Error);
+                    Console.ReadKey();
+                    Console.WriteLine("Failed!");
+                }
+
+                // Database will be deleted at this point
+            }
+
+            Console.ReadKey();
+        }
+    }
+}