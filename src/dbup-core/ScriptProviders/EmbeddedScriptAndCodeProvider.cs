--- conflicted
+++ resolved
@@ -22,39 +22,45 @@
         /// Initializes a new instance of the <see cref="EmbeddedScriptProvider"/> class.
         /// </summary>
         /// <param name="assembly">The assembly.</param>
-<<<<<<< HEAD
-        /// <param name="filter">The embedded script filter.</param>
-        public EmbeddedScriptAndCodeProvider(Assembly assembly, Func<string, bool> filter) : this(assembly, filter, new SqlScriptOptions())
-        {
-        }
-
-=======
         /// <param name="filter">The embedded script and code file filter.</param>
         public EmbeddedScriptAndCodeProvider(Assembly assembly, Func<string, bool> filter)
-            : this(assembly, filter, filter)
+            : this(assembly, filter, filter, new SqlScriptOptions())
         {
         }
         
->>>>>>> 7edb2690
         /// <summary>
         /// Initializes a new instance of the <see cref="EmbeddedScriptProvider"/> class.
         /// </summary>
         /// <param name="assembly">The assembly.</param>
         /// <param name="filter">The embedded script filter.</param>
-<<<<<<< HEAD
+        /// <param name="codeScriptFilter">The embedded script filter. If null, filter is used.</param>
+        public EmbeddedScriptAndCodeProvider(Assembly assembly, Func<string, bool> filter, Func<string, bool> codeScriptFilter) : this (assembly, filter, codeScriptFilter, new SqlScriptOptions())
+        {
+        }
+		
+		/// <summary>
+        /// Initializes a new instance of the <see cref="EmbeddedScriptProvider"/> class.
+        /// </summary>
+        /// <param name="assembly">The assembly.</param>
+        /// <param name="filter">The embedded script and code file filter.</param>
+        /// <param name="sqlScriptOptions">The sql script options.</param>  
+        public EmbeddedScriptAndCodeProvider(Assembly assembly, Func<string, bool> filter, SqlScriptOptions sqlScriptOptions)
+            : this(assembly, filter, filter, sqlScriptOptions)
+        {
+        }
+		
+		/// <summary>
+        /// Initializes a new instance of the <see cref="EmbeddedScriptProvider"/> class.
+        /// </summary>
+        /// <param name="assembly">The assembly.</param>
+        /// <param name="filter">The embedded script filter.</param>
+        /// <param name="codeScriptFilter">The embedded script filter. If null, filter is used.</param>
         /// <param name="sqlScriptOptions">The sql script options.</param>        
-        public EmbeddedScriptAndCodeProvider(Assembly assembly, Func<string, bool> filter, SqlScriptOptions sqlScriptOptions)
+        public EmbeddedScriptAndCodeProvider(Assembly assembly, Func<string, bool> filter, Func<string, bool> codeScriptFilter, SqlScriptOptions sqlScriptOptions)
         {
             this.assembly = assembly;
-            this.filter = filter;
+            this.filter = codeScriptFilter ?? filter;
             this.sqlScriptOptions = sqlScriptOptions;
-=======
-        /// <param name="codeScriptFilter">The embedded script filter. If null, filter is used.</param>
-        public EmbeddedScriptAndCodeProvider(Assembly assembly, Func<string, bool> filter, Func<string, bool> codeScriptFilter)
-        {
-            this.assembly = assembly;
-            this.filter = codeScriptFilter;
->>>>>>> 7edb2690
             embeddedScriptProvider = new EmbeddedScriptProvider(assembly, filter);
         }
 
