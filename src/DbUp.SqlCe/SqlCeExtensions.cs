--- conflicted
+++ resolved
@@ -26,11 +26,7 @@
     {
         var builder = new UpgradeEngineBuilder();
         builder.Configure(c => c.ConnectionFactory = connectionFactory);
-<<<<<<< HEAD
-        builder.Configure(c => c.ScriptExecutor = new SqlScriptExecutor(c.ConnectionFactory, () => c.Log, null, c.ScriptPreprocessors));
-=======
         builder.Configure(c => c.ScriptExecutor = new SqlScriptExecutor(c.ConnectionFactory, () => c.Log, null, () => c.VariablesEnabled, c.ScriptPreprocessors));
->>>>>>> f8eaf552
         builder.Configure(c => c.Journal = new SqlTableJournal(c.ConnectionFactory, null, "SchemaVersions", c.Log));
         builder.WithPreprocessor(new SqlCePreprocessor());
         return builder;
